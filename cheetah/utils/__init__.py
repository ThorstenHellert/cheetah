<<<<<<< HEAD
from . import bmadx  # noqa: F401
=======
from .device import is_mps_available_and_functional  # noqa: F401
>>>>>>> 2c2d865f
from .kde import kde_histogram_1d, kde_histogram_2d  # noqa: F401
from .unique_name_generator import UniqueNameGenerator  # noqa: F401<|MERGE_RESOLUTION|>--- conflicted
+++ resolved
@@ -1,7 +1,4 @@
-<<<<<<< HEAD
 from . import bmadx  # noqa: F401
-=======
 from .device import is_mps_available_and_functional  # noqa: F401
->>>>>>> 2c2d865f
 from .kde import kde_histogram_1d, kde_histogram_2d  # noqa: F401
 from .unique_name_generator import UniqueNameGenerator  # noqa: F401