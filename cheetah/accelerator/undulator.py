from typing import Optional, Union

import matplotlib.pyplot as plt
import torch
from matplotlib.patches import Rectangle
from scipy.constants import physical_constants
from torch import nn

from cheetah.utils import UniqueNameGenerator
from .element import Element

generate_unique_name = UniqueNameGenerator(prefix="unnamed_element")

electron_mass_eV = torch.tensor(
    physical_constants["electron mass energy equivalent in MeV"][0] * 1e6
)


class Undulator(Element):
    """
    Element representing an undulator in a particle accelerator.

    NOTE Currently behaves like a drift section but is plotted distinctively.

    :param length: Length in meters.
    :param is_active: Indicates if the undulator is active or not. Currently has no
        effect.
    :param name: Unique identifier of the element.
    """

    def __init__(
        self,
        length: Union[torch.Tensor, nn.Parameter],
        is_active: bool = False,
        name: Optional[str] = None,
        device=None,
        dtype=torch.float32,
    ) -> None:
        factory_kwargs = {"device": device, "dtype": dtype}
        super().__init__(name=name)

        self.register_buffer("length", torch.as_tensor(length, **factory_kwargs))
        self.is_active = is_active

    def transfer_map(self, energy: torch.Tensor) -> torch.Tensor:
        device = self.length.device
        dtype = self.length.dtype

        gamma = energy / electron_mass_eV.to(device=device, dtype=dtype)
        igamma2 = (
            1 / gamma**2
            if gamma != 0
            else torch.tensor(0.0, device=device, dtype=dtype)
        )

        tm = torch.eye(7, device=device, dtype=dtype).repeat((*energy.shape, 1, 1))
        tm[..., 0, 1] = self.length
        tm[..., 2, 3] = self.length
        tm[..., 4, 5] = self.length * igamma2

        return tm

<<<<<<< HEAD
=======
    def broadcast(self, shape: Size) -> Element:
        return self.__class__(
            length=self.length.repeat(shape),
            is_active=self.is_active,
            name=self.name,
            device=self.length.device,
        )

>>>>>>> 5a25d22b
    @property
    def is_skippable(self) -> bool:
        return True

    def split(self, resolution: torch.Tensor) -> list[Element]:
        # TODO: Implement splitting for undulator properly, for now just return self
        return [self]

    def plot(self, ax: plt.Axes, s: float) -> None:
        alpha = 1 if self.is_active else 0.2
        height = 0.4

        patch = Rectangle(
            (s, 0), self.length[0], height, color="tab:purple", alpha=alpha, zorder=2
        )
        ax.add_patch(patch)

    @property
    def defining_features(self) -> list[str]:
        return super().defining_features + ["length"]

    def __repr__(self) -> str:
        return (
            f"{self.__class__.__name__}(length={repr(self.length)}, "
            + f"is_active={repr(self.is_active)}, "
            + f"name={repr(self.name)})"
        )<|MERGE_RESOLUTION|>--- conflicted
+++ resolved
@@ -7,6 +7,7 @@
 from torch import nn
 
 from cheetah.utils import UniqueNameGenerator
+
 from .element import Element
 
 generate_unique_name = UniqueNameGenerator(prefix="unnamed_element")
@@ -60,17 +61,6 @@
 
         return tm
 
-<<<<<<< HEAD
-=======
-    def broadcast(self, shape: Size) -> Element:
-        return self.__class__(
-            length=self.length.repeat(shape),
-            is_active=self.is_active,
-            name=self.name,
-            device=self.length.device,
-        )
-
->>>>>>> 5a25d22b
     @property
     def is_skippable(self) -> bool:
         return True
