--- conflicted
+++ resolved
@@ -86,15 +86,10 @@
             tm, length=combined_length, device=device, dtype=dtype, name=combined_name
         )
 
-<<<<<<< HEAD
     def transfer_map(
         self, energy: torch.Tensor, particle_mass_eV: float
     ) -> torch.Tensor:
-        return self._transfer_map
-=======
-    def transfer_map(self, energy: torch.Tensor) -> torch.Tensor:
         return self.predefined_transfer_map
->>>>>>> 3e189a69
 
     @property
     def is_skippable(self) -> bool:
