--- conflicted
+++ resolved
@@ -1076,7 +1076,6 @@
         """Momenta of the individual particles."""
         return torch.sqrt(self.energies**2 - electron_mass_eV**2)
 
-<<<<<<< HEAD
     def save_as_openpmd_h5(self, filename: str) -> None:
         """Save the ParticleBeam as an OpenPMD beamphysics HDF5 file.
 
@@ -1119,7 +1118,7 @@
         particle_group = ParticleGroup(data=data)
 
         return particle_group
-=======
+
     def clone(self) -> "ParticleBeam":
         return ParticleBeam(
             particles=self.particles.clone(),
@@ -1154,7 +1153,6 @@
             device=self.particles.device,
             dtype=self.particles.dtype,
         )
->>>>>>> 9519d560
 
     def __repr__(self) -> str:
         return (
