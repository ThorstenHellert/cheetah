from typing import Optional

import numpy as np
import torch

from cheetah.particles.beam import Beam
<<<<<<< HEAD
from cheetah.particles.particle_beam import ParticleBeam
from cheetah.particles.species import Species
=======
>>>>>>> b2551604
from cheetah.utils import verify_device_and_dtype


class ParameterBeam(Beam):
    """
    Beam of charged particles, where each particle is simulated.

    :param mu: Mu vector of the beam with shape `(..., 7)`.
    :param cov: Covariance matrix of the beam with shape `(..., 7, 7)`.
    :param energy: Reference energy of the beam in eV.
    :param total_charge: Total charge of the beam in C.
    :param species: Particle species of the beam. Defaults to electron.
    :param device: Device to use for the beam. If "auto", use CUDA if available.
        Note: Compuationally it would be faster to use CPU for ParameterBeam.
    :param dtype: Data type of the beam.
    """

    def __init__(
        self,
        mu: torch.Tensor,
        cov: torch.Tensor,
        energy: torch.Tensor,
        total_charge: Optional[torch.Tensor] = None,
        species: Optional[Species] = None,
        device=None,
        dtype=None,
    ) -> None:
        device, dtype = verify_device_and_dtype(
            [mu, cov, energy, total_charge], device, dtype
        )
        factory_kwargs = {"device": device, "dtype": dtype}
        super().__init__()

        self.register_buffer("_mu", None)
        self.register_buffer("_cov", None)
        self.register_buffer("energy", None)
        self.register_buffer("total_charge", torch.tensor(0.0, **factory_kwargs))

        self._mu = torch.as_tensor(mu, **factory_kwargs)
        self._cov = torch.as_tensor(cov, **factory_kwargs)
        self.energy = torch.as_tensor(energy, **factory_kwargs)
        if total_charge is not None:
            self.total_charge = torch.as_tensor(total_charge, **factory_kwargs)

        self.species = species if species is not None else Species("electron")

    @classmethod
    def from_parameters(
        cls,
        mu_x: Optional[torch.Tensor] = None,
        mu_px: Optional[torch.Tensor] = None,
        mu_y: Optional[torch.Tensor] = None,
        mu_py: Optional[torch.Tensor] = None,
        mu_tau: Optional[torch.Tensor] = None,
        mu_p: Optional[torch.Tensor] = None,
        sigma_x: Optional[torch.Tensor] = None,
        sigma_px: Optional[torch.Tensor] = None,
        sigma_y: Optional[torch.Tensor] = None,
        sigma_py: Optional[torch.Tensor] = None,
        sigma_tau: Optional[torch.Tensor] = None,
        sigma_p: Optional[torch.Tensor] = None,
        cov_xpx: Optional[torch.Tensor] = None,
        cov_ypy: Optional[torch.Tensor] = None,
        cov_taup: Optional[torch.Tensor] = None,
        energy: Optional[torch.Tensor] = None,
        total_charge: Optional[torch.Tensor] = None,
        species: Optional[Species] = None,
        device=None,
        dtype=None,
    ) -> "ParameterBeam":
        # Extract device and dtype from given arguments
        device, dtype = verify_device_and_dtype(
            [
                mu_x,
                mu_px,
                mu_y,
                mu_py,
                mu_tau,
                mu_p,
                sigma_x,
                sigma_px,
                sigma_y,
                sigma_py,
                sigma_tau,
                sigma_p,
                cov_xpx,
                cov_ypy,
                cov_taup,
                energy,
                total_charge,
            ],
            device,
            dtype,
        )
        factory_kwargs = {"device": device, "dtype": dtype}

        # Set default values without function call in function signature
        mu_x = mu_x if mu_x is not None else torch.tensor(0.0, **factory_kwargs)
        mu_px = mu_px if mu_px is not None else torch.tensor(0.0, **factory_kwargs)
        mu_y = mu_y if mu_y is not None else torch.tensor(0.0, **factory_kwargs)
        mu_py = mu_py if mu_py is not None else torch.tensor(0.0, **factory_kwargs)
        mu_tau = mu_tau if mu_tau is not None else torch.tensor(0.0, **factory_kwargs)
        mu_p = mu_p if mu_p is not None else torch.tensor(0.0, **factory_kwargs)
        sigma_x = (
            sigma_x if sigma_x is not None else torch.tensor(175e-9, **factory_kwargs)
        )
        sigma_px = (
            sigma_px if sigma_px is not None else torch.tensor(2e-7, **factory_kwargs)
        )
        sigma_y = (
            sigma_y if sigma_y is not None else torch.tensor(175e-9, **factory_kwargs)
        )
        sigma_py = (
            sigma_py if sigma_py is not None else torch.tensor(2e-7, **factory_kwargs)
        )
        sigma_tau = (
            sigma_tau if sigma_tau is not None else torch.tensor(1e-6, **factory_kwargs)
        )
        sigma_p = (
            sigma_p if sigma_p is not None else torch.tensor(1e-6, **factory_kwargs)
        )
        cov_xpx = (
            cov_xpx if cov_xpx is not None else torch.tensor(0.0, **factory_kwargs)
        )
        cov_ypy = (
            cov_ypy if cov_ypy is not None else torch.tensor(0.0, **factory_kwargs)
        )
        cov_taup = (
            cov_taup if cov_taup is not None else torch.tensor(0.0, **factory_kwargs)
        )
        energy = energy if energy is not None else torch.tensor(1e8, **factory_kwargs)
        total_charge = (
            total_charge
            if total_charge is not None
            else torch.tensor(0.0, **factory_kwargs)
        )

        mu_x, mu_px, mu_y, mu_py, mu_tau, mu_p = torch.broadcast_tensors(
            mu_x, mu_px, mu_y, mu_py, mu_tau, mu_p
        )
        mu = torch.stack(
            [mu_x, mu_px, mu_y, mu_py, mu_tau, mu_p, torch.ones_like(mu_x)],
            dim=-1,
        )

        (
            sigma_x,
            cov_xpx,
            sigma_px,
            sigma_y,
            cov_ypy,
            sigma_py,
            sigma_tau,
            cov_taup,
            sigma_p,
        ) = torch.broadcast_tensors(
            sigma_x,
            cov_xpx,
            sigma_px,
            sigma_y,
            cov_ypy,
            sigma_py,
            sigma_tau,
            cov_taup,
            sigma_p,
        )
        cov = torch.zeros(*sigma_x.shape, 7, 7, **factory_kwargs)
        cov[..., 0, 0] = sigma_x**2
        cov[..., 0, 1] = cov_xpx
        cov[..., 1, 0] = cov_xpx
        cov[..., 1, 1] = sigma_px**2
        cov[..., 2, 2] = sigma_y**2
        cov[..., 2, 3] = cov_ypy
        cov[..., 3, 2] = cov_ypy
        cov[..., 3, 3] = sigma_py**2
        cov[..., 4, 4] = sigma_tau**2
        cov[..., 4, 5] = cov_taup
        cov[..., 5, 4] = cov_taup
        cov[..., 5, 5] = sigma_p**2

        return cls(
            mu=mu,
            cov=cov,
            energy=energy,
            total_charge=total_charge,
            species=species,
            device=device,
            dtype=dtype,
        )

    @classmethod
    def from_twiss(
        cls,
        beta_x: Optional[torch.Tensor] = None,
        alpha_x: Optional[torch.Tensor] = None,
        emittance_x: Optional[torch.Tensor] = None,
        beta_y: Optional[torch.Tensor] = None,
        alpha_y: Optional[torch.Tensor] = None,
        emittance_y: Optional[torch.Tensor] = None,
        sigma_tau: Optional[torch.Tensor] = None,
        sigma_p: Optional[torch.Tensor] = None,
        cov_taup: Optional[torch.Tensor] = None,
        energy: Optional[torch.Tensor] = None,
        total_charge: Optional[torch.Tensor] = None,
        species: Optional[Species] = None,
        device=None,
        dtype=None,
    ) -> "ParameterBeam":
        # Extract device and dtype from given arguments
        device, dtype = verify_device_and_dtype(
            [
                beta_x,
                alpha_x,
                emittance_x,
                beta_y,
                alpha_y,
                emittance_y,
                sigma_tau,
                sigma_p,
                cov_taup,
                energy,
                total_charge,
            ],
            device,
            dtype,
        )
        factory_kwargs = {"device": device, "dtype": dtype}

        # Set default values without function call in function signature
        beta_x = beta_x if beta_x is not None else torch.tensor(1.0, **factory_kwargs)
        alpha_x = (
            alpha_x if alpha_x is not None else torch.tensor(0.0, **factory_kwargs)
        )
        emittance_x = (
            emittance_x
            if emittance_x is not None
            else torch.tensor(7.1971891e-13, **factory_kwargs)
        )
        beta_y = beta_y if beta_y is not None else torch.tensor(1.0, **factory_kwargs)
        alpha_y = (
            alpha_y if alpha_y is not None else torch.tensor(0.0, **factory_kwargs)
        )
        emittance_y = (
            emittance_y
            if emittance_y is not None
            else torch.tensor(7.1971891e-13, **factory_kwargs)
        )
        sigma_tau = (
            sigma_tau if sigma_tau is not None else torch.tensor(1e-6, **factory_kwargs)
        )
        sigma_p = (
            sigma_p if sigma_p is not None else torch.tensor(1e-6, **factory_kwargs)
        )
        cov_taup = (
            cov_taup if cov_taup is not None else torch.tensor(0.0, **factory_kwargs)
        )
        energy = energy if energy is not None else torch.tensor(1e8, **factory_kwargs)
        total_charge = (
            total_charge
            if total_charge is not None
            else torch.tensor(0.0, **factory_kwargs)
        )

        assert torch.all(
            beta_x > 0
        ), "Beta function in x direction must be larger than 0 everywhere."
        assert torch.all(
            beta_y > 0
        ), "Beta function in y direction must be larger than 0 everywhere."

        sigma_x = torch.sqrt(emittance_x * beta_x)
        sigma_px = torch.sqrt(emittance_x * (1 + alpha_x**2) / beta_x)
        sigma_y = torch.sqrt(emittance_y * beta_y)
        sigma_py = torch.sqrt(emittance_y * (1 + alpha_y**2) / beta_y)
        cov_xpx = -emittance_x * alpha_x
        cov_ypy = -emittance_y * alpha_y
        return cls.from_parameters(
            sigma_x=sigma_x,
            sigma_px=sigma_px,
            sigma_y=sigma_y,
            sigma_py=sigma_py,
            sigma_tau=sigma_tau,
            sigma_p=sigma_p,
            energy=energy,
            cov_taup=cov_taup,
            cov_xpx=cov_xpx,
            cov_ypy=cov_ypy,
            total_charge=total_charge,
            species=species,
            device=device,
            dtype=dtype,
        )

    @classmethod
    def from_ocelot(cls, parray, device=None, dtype=torch.float32) -> "ParameterBeam":
        """Load an Ocelot ParticleArray `parray` as a Cheetah Beam."""
        mu = torch.ones(7)
        mu[:6] = torch.tensor(parray.rparticles.mean(axis=1), dtype=torch.float32)

        cov = torch.zeros(7, 7)
        cov[:6, :6] = torch.tensor(np.cov(parray.rparticles), dtype=torch.float32)

        energy = torch.tensor(1e9 * parray.E, dtype=torch.float32)
        total_charge = torch.tensor(np.sum(parray.q_array), dtype=torch.float32)

        return cls(
            mu=mu.unsqueeze(0),
            cov=cov.unsqueeze(0),
            energy=energy.unsqueeze(0),
            total_charge=total_charge.unsqueeze(0),
            species=Species("electron"),
            device=device,
            dtype=dtype,
        )

    @classmethod
    def from_astra(cls, path: str, device=None, dtype=torch.float32) -> "ParameterBeam":
        """Load an Astra particle distribution as a Cheetah Beam."""
        from cheetah.converters.astra import from_astrabeam

        particles, energy, particle_charges = from_astrabeam(path)
        mu = torch.ones(7)
        mu[:6] = torch.tensor(particles.mean(axis=0))

        cov = torch.zeros(7, 7)
        cov[:6, :6] = torch.tensor(np.cov(particles.transpose()), dtype=torch.float32)

        total_charge = torch.tensor(np.sum(particle_charges), dtype=torch.float32)

        return cls(
            mu=mu,
            cov=cov,
            energy=torch.tensor(energy, dtype=torch.float32),
            total_charge=total_charge,
            species=Species("electron"),
            device=device,
            dtype=dtype,
        )

    def transformed_to(
        self,
        mu_x: Optional[torch.Tensor] = None,
        mu_px: Optional[torch.Tensor] = None,
        mu_y: Optional[torch.Tensor] = None,
        mu_py: Optional[torch.Tensor] = None,
        mu_tau: Optional[torch.Tensor] = None,
        mu_p: Optional[torch.Tensor] = None,
        sigma_x: Optional[torch.Tensor] = None,
        sigma_px: Optional[torch.Tensor] = None,
        sigma_y: Optional[torch.Tensor] = None,
        sigma_py: Optional[torch.Tensor] = None,
        sigma_tau: Optional[torch.Tensor] = None,
        sigma_p: Optional[torch.Tensor] = None,
        energy: Optional[torch.Tensor] = None,
        total_charge: Optional[torch.Tensor] = None,
        species: Optional[Species] = None,
        device=None,
        dtype=None,
    ) -> "ParameterBeam":
        """
        Create version of this beam that is transformed to new beam parameters.

        :param mu_x: Center of the particle distribution on x in meters.
        :param mu_px: Center of the particle distribution on px, dimensionless.
        :param mu_y: Center of the particle distribution on y in meters.
        :param mu_py: Center of the particle distribution on yp, dimensionless.
        :param mu_tau: Center of the particle distribution on tau in meters.
        :param mu_p: Center of the particle distribution on p, dimensionless.
        :param sigma_x: Sigma of the particle distribution in x direction in meters.
        :param sigma_px: Sigma of the particle distribution in px direction,
            dimensionless.
        :param sigma_y: Sigma of the particle distribution in y direction in meters.
        :param sigma_py: Sigma of the particle distribution in py direction,
            dimensionless.
        :param sigma_tau: Sigma of the particle distribution in longitudinal direction,
            in meters.
        :param sigma_p: Sigma of the particle distribution in p, dimensionless.
        :param energy: Reference energy of the beam in eV.
        :param total_charge: Total charge of the beam in C.
        :param species: Particle species of the beam.
        :param device: Device to create the transformed beam on. If set to `"auto"` a
            CUDA GPU is selected if available. The CPU is used otherwise.
        :param dtype: Data type of the transformed beam.
        """
        device = device if device is not None else self.mu_x.device
        dtype = dtype if dtype is not None else self.mu_x.dtype

        mu_x = mu_x if mu_x is not None else self.mu_x
        mu_px = mu_px if mu_px is not None else self.mu_px
        mu_y = mu_y if mu_y is not None else self.mu_y
        mu_py = mu_py if mu_py is not None else self.mu_py
        mu_tau = mu_tau if mu_tau is not None else self.mu_tau
        mu_p = mu_p if mu_p is not None else self.mu_p
        sigma_x = sigma_x if sigma_x is not None else self.sigma_x
        sigma_px = sigma_px if sigma_px is not None else self.sigma_px
        sigma_y = sigma_y if sigma_y is not None else self.sigma_y
        sigma_py = sigma_py if sigma_py is not None else self.sigma_py
        sigma_tau = sigma_tau if sigma_tau is not None else self.sigma_tau
        sigma_p = sigma_p if sigma_p is not None else self.sigma_p
        energy = energy if energy is not None else self.energy
        total_charge = total_charge if total_charge is not None else self.total_charge
        species = species if species is not None else self.species

        return self.__class__.from_parameters(
            mu_x=mu_x,
            mu_px=mu_px,
            mu_y=mu_y,
            mu_py=mu_py,
            mu_tau=mu_tau,
            mu_p=mu_p,
            sigma_x=sigma_x,
            sigma_px=sigma_px,
            sigma_y=sigma_y,
            sigma_py=sigma_py,
            sigma_tau=sigma_tau,
            sigma_p=sigma_p,
            energy=energy,
            total_charge=total_charge,
            species=species,
            device=device,
            dtype=dtype,
        )

    def as_particle_beam(self, num_particles: int) -> "ParticleBeam":  # noqa: F821
        """
        Convert this beam to a `ParticleBeam` beam with `num_particles` particles.

        :param num_particles: Number of macro particles to create.
        :return: `ParticleBeam` with `num_particles` particles and the same parameters
            as this beam.
        """
        from cheetah.particles.particle_beam import ParticleBeam  # No circular import

        return ParticleBeam.from_parameters(
            num_particles=num_particles,
            mu_x=self.mu_x,
            mu_y=self.mu_y,
            mu_px=self.mu_px,
            mu_py=self.mu_py,
            mu_tau=self.mu_tau,
            mu_p=self.mu_p,
            sigma_x=self.sigma_x,
            sigma_y=self.sigma_y,
            sigma_px=self.sigma_px,
            sigma_py=self.sigma_py,
            sigma_tau=self.sigma_tau,
            sigma_p=self.sigma_p,
            cov_xpx=self.cov_xpx,
            cov_ypy=self.cov_ypy,
            cov_taup=self.cov_taup,
            energy=self.energy,
            total_charge=self.total_charge,
            device=self._mu.device,
            dtype=self._mu.dtype,
        )

    def linspaced(self, num_particles: int) -> "ParticleBeam":  # noqa: F821
        """
        Create a `ParticleBeam` beam with the same parameters as this beam and
        `num_particles` particles evenly distributed in the beam.

        :param num_particles: Number of particles to create.
        :return: `ParticleBeam` with `num_particles` particles.
        """
        from cheetah.particles.particle_beam import ParticleBeam  # No circular import

        return ParticleBeam.make_linspaced(
            num_particles=num_particles,
            mu_x=self.mu_x,
            mu_y=self.mu_y,
            mu_px=self.mu_px,
            mu_py=self.mu_py,
            mu_tau=self.mu_tau,
            mu_p=self.mu_p,
            sigma_x=self.sigma_x,
            sigma_y=self.sigma_y,
            sigma_px=self.sigma_px,
            sigma_py=self.sigma_py,
            sigma_tau=self.sigma_tau,
            sigma_p=self.sigma_p,
            energy=self.energy,
            total_charge=self.total_charge,
            species=self.species,
            device=self._mu.device,
            dtype=self._mu.dtype,
        )

    @property
    def mu_x(self) -> torch.Tensor:
        return self._mu[..., 0]

    @property
    def sigma_x(self) -> torch.Tensor:
        return torch.sqrt(torch.clamp_min(self._cov[..., 0, 0], 1e-20))

    @property
    def mu_px(self) -> torch.Tensor:
        return self._mu[..., 1]

    @property
    def sigma_px(self) -> torch.Tensor:
        return torch.sqrt(torch.clamp_min(self._cov[..., 1, 1], 1e-20))

    @property
    def mu_y(self) -> torch.Tensor:
        return self._mu[..., 2]

    @property
    def sigma_y(self) -> torch.Tensor:
        return torch.sqrt(torch.clamp_min(self._cov[..., 2, 2], 1e-20))

    @property
    def mu_py(self) -> torch.Tensor:
        return self._mu[..., 3]

    @property
    def sigma_py(self) -> torch.Tensor:
        return torch.sqrt(torch.clamp_min(self._cov[..., 3, 3], 1e-20))

    @property
    def mu_tau(self) -> torch.Tensor:
        return self._mu[..., 4]

    @property
    def sigma_tau(self) -> torch.Tensor:
        return torch.sqrt(torch.clamp_min(self._cov[..., 4, 4], 1e-20))

    @property
    def mu_p(self) -> torch.Tensor:
        return self._mu[..., 5]

    @property
    def sigma_p(self) -> torch.Tensor:
        return torch.sqrt(torch.clamp_min(self._cov[..., 5, 5], 1e-20))

    @property
    def cov_xpx(self) -> torch.Tensor:
        return self._cov[..., 0, 1]

    @property
    def cov_ypy(self) -> torch.Tensor:
        return self._cov[..., 2, 3]

    @property
    def cov_taup(self) -> torch.Tensor:
        return self._cov[..., 4, 5]

    def clone(self) -> "ParameterBeam":
        return ParameterBeam(
            mu=self._mu.clone(),
            cov=self._cov.clone(),
            energy=self.energy.clone(),
            total_charge=self.total_charge.clone(),
        )

    def __repr__(self) -> str:
        return (
<<<<<<< HEAD
            f"{self.__class__.__name__}(mu_x={repr(self.mu_x)},"
            f" mu_px={repr(self.mu_px)}, mu_y={repr(self.mu_y)},"
            f" mu_py={repr(self.mu_py)}, sigma_x={repr(self.sigma_x)},"
            f" sigma_px={repr(self.sigma_px)}, sigma_y={repr(self.sigma_y)},"
            f" sigma_py={repr(self.sigma_py)}, sigma_tau={repr(self.sigma_tau)},"
            f" sigma_p={repr(self.sigma_p)}, energy={repr(self.energy)},"
            f" total_charge={repr(self.total_charge)},"
            f" species={repr(self.species)})"
=======
            f"{self.__class__.__name__}(mu={repr(self._mu)}, "
            + f"cov={repr(self._cov)}, "
            + f"energy={repr(self.energy)}, "
            + f"total_charge={repr(self.total_charge)})"
>>>>>>> b2551604
        )<|MERGE_RESOLUTION|>--- conflicted
+++ resolved
@@ -4,11 +4,8 @@
 import torch
 
 from cheetah.particles.beam import Beam
-<<<<<<< HEAD
 from cheetah.particles.particle_beam import ParticleBeam
 from cheetah.particles.species import Species
-=======
->>>>>>> b2551604
 from cheetah.utils import verify_device_and_dtype
 
 
@@ -566,19 +563,9 @@
 
     def __repr__(self) -> str:
         return (
-<<<<<<< HEAD
-            f"{self.__class__.__name__}(mu_x={repr(self.mu_x)},"
-            f" mu_px={repr(self.mu_px)}, mu_y={repr(self.mu_y)},"
-            f" mu_py={repr(self.mu_py)}, sigma_x={repr(self.sigma_x)},"
-            f" sigma_px={repr(self.sigma_px)}, sigma_y={repr(self.sigma_y)},"
-            f" sigma_py={repr(self.sigma_py)}, sigma_tau={repr(self.sigma_tau)},"
-            f" sigma_p={repr(self.sigma_p)}, energy={repr(self.energy)},"
-            f" total_charge={repr(self.total_charge)},"
-            f" species={repr(self.species)})"
-=======
             f"{self.__class__.__name__}(mu={repr(self._mu)}, "
             + f"cov={repr(self._cov)}, "
             + f"energy={repr(self.energy)}, "
-            + f"total_charge={repr(self.total_charge)})"
->>>>>>> b2551604
+            + f"total_charge={repr(self.total_charge)}, "
+            + f"species={repr(self.species)})"
         )