--- conflicted
+++ resolved
@@ -67,13 +67,8 @@
         length=torch.tensor([1.0]), k1=torch.tensor([1.0])
     )
     incoming_beam = ParameterBeam.from_parameters(
-<<<<<<< HEAD
         sigma_xp=torch.tensor([2e-7]), sigma_yp=torch.tensor([2e-7])
     )
-=======
-        sigma_px=torch.tensor([2e-7]), sigma_py=torch.tensor([2e-7])
-    ).broadcast(batch_shape)
->>>>>>> 5a25d22b
     outbeam_quad_with_misalignment = quad_with_misalignment(incoming_beam)
     outbeam_quad_without_misalignment = quad_without_misalignment(incoming_beam)
 
