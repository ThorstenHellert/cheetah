--- conflicted
+++ resolved
@@ -23,12 +23,8 @@
 - Port Bmad-X tracking methods to Cheetah for `Quadrupole`, `Drift`, and `Dipole` (see #153, #240) (@jp-ga, @jank324)
 - Add `TransverseDeflectingCavity` element (following the Bmad-X implementation) (see #240, #278) (@jp-ga, @cr-xu, @jank324)
 - `Dipole` and `RBend` now take a focusing moment `k1` (see #235, #247) (@hespe)
-<<<<<<< HEAD
-- Implement a converter for lattice files imported from Elegant (see #222, #251, #273) (@hespe)
+- Implement a converter for lattice files imported from Elegant (see #222, #251, #273, #281) (@hespe, @jank324)
 - Add the option to choose the particle species `Species` for `Beam` classes (see #276) (@cr-xu)
-=======
-- Implement a converter for lattice files imported from Elegant (see #222, #251, #273, #281) (@hespe, @jank324)
->>>>>>> 01dbf8e2
 
 ### 🐛 Bug fixes
 
